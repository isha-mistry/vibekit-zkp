--- conflicted
+++ resolved
@@ -37,9 +37,7 @@
 - Maintain consistent dependency versions across packages; leverage `pnpm` overrides in root `package.json` if necessary.
 - Use pnpm filters (`-r`, `-F`) or `pnpm recursive` for efficient cross-package commands.
 - Document any new workspace-level tool or script additions in this file.
-<<<<<<< HEAD
 - Never add depenencies directly to `package.json` files. Instead use `pnpm add` or `pnpm add -D` commands to add new dependencies. This ensures you have the latest versions.
-=======
 - Do not add trivial assertions like this:
 > expect(response).to.exist;
 - Do not wrap blocks of code in try/catch only to add context to the error. simply propagate errors.
@@ -55,5 +53,4 @@
 - NEVER produce mocks instead of real implementations
 - If you encounter a problem related to missing environment variables, do not try to mock them - simply stop and prompt the user to fill them.
 - Never create value or type aliases for compatibility - don't hesitate to update the call sites to use 'true' names.
-- When refactorings are done, update the import paths rather than maintaining compatibility with aliases
->>>>>>> 94ff00cf
+- When refactorings are done, update the import paths rather than maintaining compatibility with aliases