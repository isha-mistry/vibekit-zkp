--- conflicted
+++ resolved
@@ -22,17 +22,6 @@
   "author": "",
   "license": "ISC",
   "devDependencies": {
-<<<<<<< HEAD
-    "typescript": "^5.8.3"
-  },
-  "dependencies": {
-    "zod": "^3.24.3"
-  },
-  "pnpm": {
-    "overrides": {
-      "zod": "^3.24.3"
-    }
-=======
     "@emberai/sdk-typescript": "^0.3.0-beta.12",
     "@eslint/js": "^9.0.0",
     "@types/chai": "^4.3.11",
@@ -54,6 +43,10 @@
   "dependencies": {
     "ethers": "^5.7.2",
     "zod": "^3.25.7"
->>>>>>> 94ff00cf
+  },
+  "pnpm": {
+    "overrides": {
+      "zod": "^3.24.3"
+    }
   }
 }